--- conflicted
+++ resolved
@@ -70,11 +70,7 @@
 }
 
 // SetStoreService
-<<<<<<< HEAD
-func (c *ConfigService) SetStoreService(svc BrokenSCPConfig, options ...OptionFunc) (*BrokenSCPConfig, *Response, error) {
-=======
-func (c *ConfigService) SetStoreService(svc SCPConfig, opt *QueryOptions, options ...OptionFunc) (*SCPConfig, *Response, error) {
->>>>>>> c7e1c6e4
+func (c *ConfigService) SetStoreService(svc BrokenSCPConfig, opt *QueryOptions, options ...OptionFunc) (*BrokenSCPConfig, *Response, error) {
 	bodyBytes, err := json.Marshal(svc)
 	if err != nil {
 		return nil, nil, err
